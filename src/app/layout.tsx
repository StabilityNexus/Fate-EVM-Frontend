--- conflicted
+++ resolved
@@ -27,13 +27,8 @@
   children: React.ReactNode;
 }>) {
   return (
-<<<<<<< HEAD
-    <html lang="en" className="light" style={{ colorScheme: "light" }}>
-      <body suppressHydrationWarning className={`${geistSans.variable} ${geistMono.variable} antialiased`}>
-=======
     <html lang="en" suppressHydrationWarning>
       <body className={`${geistSans.variable} ${geistMono.variable} antialiased`}>
->>>>>>> 9f9591e3
         <ClientProviders>
           <Navbar />
           {children}
